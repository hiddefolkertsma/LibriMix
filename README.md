### About the dataset
LibriMix is an open source dataset for source separation in noisy 
environments. It is derived from LibriSpeech signals (clean subset) 
and WHAM noise. It offers a free alternative to the WHAM dataset 
and complements it. It will also enable cross-dataset experiments.

### Generating LibriMix
To generate LibriMix, clone the repo and run the main script : 
[`generate_librimix.sh`](./generate_librimix.sh)

```
git clone https://github.com/JorisCos/LibriMix
cd LibriMix 
./generate_librimix.sh storage_dir n_src
```
You can either change `storage_dir` and `n_src` by hand in 
the script or use the command line.  
By default, LibriMix will be generated at both 16Khz and 8kHz, for
min max modes, and all mixture types will be saved (mix_clean, 
mix_both and mix_single). This represents around **430GB** 
of data for Libri2Mix. Please refer to 
[this section](#Features) if you want to generate less data.


### Features
In LibriMix you can choose :
* The number of sources in the mixtures.
* The sample rate  of the dataset from 16 KHz to any frequency below. 
* The mode of mixtures : min (the mixture ends when the shortest source
 ends) or max (the mixtures ends with the longest source)
 * The type of mixture : mix_clean (two speakers) mix_both (two 
 speakers + noise) mix_single (1 speaker + noise)
 
<<<<<<< HEAD
### Note on scripts
For the sake of transparency, we have released the metadata generation 
scripts. However, we wish to avoid any changes to the dataset, 
especially to the test subset that shouldn't be changed under any 
circumstance.
=======
### How to use ?
Even if we have released the generation scripts, we wish to avoid 
any change to the dataset. Especially to the test subset that is 
meant for benchmarking.

### Installation 

To generate the dataset we recommend that you run the following 
commands (replacing `storage_dir` and `n_src` by elements of 
your choice)


```
git clone https://github.com/JorisCos/LibriMix.git storage_dir/LibriMix
cd storage_dir/LibriMix 
./generate_librimix.sh storage_dir n_src
```
>>>>>>> d8902f99
<|MERGE_RESOLUTION|>--- conflicted
+++ resolved
@@ -31,28 +31,8 @@
  * The type of mixture : mix_clean (two speakers) mix_both (two 
  speakers + noise) mix_single (1 speaker + noise)
  
-<<<<<<< HEAD
 ### Note on scripts
 For the sake of transparency, we have released the metadata generation 
 scripts. However, we wish to avoid any changes to the dataset, 
 especially to the test subset that shouldn't be changed under any 
-circumstance.
-=======
-### How to use ?
-Even if we have released the generation scripts, we wish to avoid 
-any change to the dataset. Especially to the test subset that is 
-meant for benchmarking.
-
-### Installation 
-
-To generate the dataset we recommend that you run the following 
-commands (replacing `storage_dir` and `n_src` by elements of 
-your choice)
-
-
-```
-git clone https://github.com/JorisCos/LibriMix.git storage_dir/LibriMix
-cd storage_dir/LibriMix 
-./generate_librimix.sh storage_dir n_src
-```
->>>>>>> d8902f99
+circumstance.